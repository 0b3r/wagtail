--- conflicted
+++ resolved
@@ -179,9 +179,6 @@
 
     def test_render_js(self):
         self.assertTrue("createSnippetChooser(fixPrefix('id_text'), 'contenttypes/contenttype');"
-<<<<<<< HEAD
-                        in self.snippet_chooser_panel.render_js())
-=======
                         in self.snippet_chooser_panel.render_js())
 
 
@@ -195,5 +192,4 @@
         # Cannot check first and last position as other snippets
         # may get registered elsewhere during test
         self.assertLess(SNIPPET_MODELS.index(AlphaSnippet),
-                        SNIPPET_MODELS.index(ZuluSnippet))
->>>>>>> a0f77439
+                        SNIPPET_MODELS.index(ZuluSnippet))