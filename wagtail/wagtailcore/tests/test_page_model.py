--- conflicted
+++ resolved
@@ -1,9 +1,5 @@
-<<<<<<< HEAD
-from StringIO import StringIO
+from six import StringIO
 import warnings
-=======
-from six import StringIO
->>>>>>> 47c83e75
 
 from django.test import TestCase, Client
 from django.http import HttpRequest, Http404
