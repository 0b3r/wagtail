--- conflicted
+++ resolved
@@ -708,11 +708,8 @@
                                 "request middleware returned a response")
         return request
 
-<<<<<<< HEAD
-=======
     DEFAULT_PREVIEW_MODES = [('', 'Default')]
 
->>>>>>> 2def3b38
     @property
     def preview_modes(self):
         """
@@ -722,14 +719,6 @@
         for example, a page containing a form might have a default view of the form,
         and a post-submission 'thankyou' page
         """
-<<<<<<< HEAD
-        return self.get_page_modes()
-
-    def get_page_modes(self):
-        # Deprecated accessor for the preview_modes property
-        return [('', 'Default')]
-
-=======
         modes = self.get_page_modes()
         if modes is not Page.DEFAULT_PREVIEW_MODES:
             # User has overriden get_page_modes instead of using preview_modes
@@ -741,7 +730,6 @@
         # Deprecated accessor for the preview_modes property
         return Page.DEFAULT_PREVIEW_MODES
 
->>>>>>> 2def3b38
     @property
     def default_preview_mode(self):
         return self.preview_modes[0][0]
