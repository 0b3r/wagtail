from StringIO import StringIO
from urlparse import urlparse
import warnings

from modelcluster.models import ClusterableModel

from django.db import models, connection, transaction
from django.db.models import get_model, Q
from django.http import Http404
from django.core.cache import cache
from django.core.handlers.wsgi import WSGIRequest
from django.core.handlers.base import BaseHandler
from django.core.urlresolvers import reverse
from django.contrib.contenttypes.models import ContentType
from django.contrib.auth.models import Group
from django.conf import settings
from django.template.response import TemplateResponse
from django.utils import timezone
from django.utils.translation import ugettext
from django.utils.translation import ugettext_lazy as _
from django.core.exceptions import ValidationError
from django.utils.functional import cached_property

from treebeard.mp_tree import MP_Node

from wagtail.wagtailcore.utils import camelcase_to_underscore
from wagtail.wagtailcore.query import PageQuerySet
from wagtail.wagtailcore.url_routing import RouteResult

from wagtail.wagtailsearch import Indexed, get_search_backend


class SiteManager(models.Manager):
    def get_by_natural_key(self, hostname, port):
        return self.get(hostname=hostname, port=port)


class Site(models.Model):
    hostname = models.CharField(max_length=255, db_index=True)
    port = models.IntegerField(default=80, help_text=_("Set this to something other than 80 if you need a specific port number to appear in URLs (e.g. development on port 8000). Does not affect request handling (so port forwarding still works)."))
    root_page = models.ForeignKey('Page', related_name='sites_rooted_here')
    is_default_site = models.BooleanField(default=False, help_text=_("If true, this site will handle requests for all other hostnames that do not have a site entry of their own"))

    class Meta:
        unique_together = ('hostname', 'port')

    def natural_key(self):
        return (self.hostname, self.port)

    def __unicode__(self):
        return self.hostname + ("" if self.port == 80 else (":%d" % self.port)) + (" [default]" if self.is_default_site else "")

    @staticmethod
    def find_for_request(request):
        """
            Find the site object responsible for responding to this HTTP
            request object. Try:
             - unique hostname first
             - then hostname and port
             - if there is no matching hostname at all, or no matching
               hostname:port combination, fall back to the unique default site,
               or raise an exception
            NB this means that high-numbered ports on an extant hostname may
            still be routed to a different hostname which is set as the default
        """
        try:
            hostname = request.META['HTTP_HOST'].split(':')[0] # KeyError here goes to the final except clause
            try:
                # find a Site matching this specific hostname
                return Site.objects.get(hostname=hostname) # Site.DoesNotExist here goes to the final except clause
            except Site.MultipleObjectsReturned:
                # as there were more than one, try matching by port too
                port = request.META['SERVER_PORT'] # KeyError here goes to the final except clause
                return Site.objects.get(hostname=hostname, port=int(port)) # Site.DoesNotExist here goes to the final except clause
        except (Site.DoesNotExist, KeyError):
            # If no matching site exists, or request does not specify an HTTP_HOST (which
            # will often be the case for the Django test client), look for a catch-all Site.
            # If that fails, let the Site.DoesNotExist propagate back to the caller
            return Site.objects.get(is_default_site=True)

    @property
    def root_url(self):
        if self.port == 80:
            return 'http://%s' % self.hostname
        elif self.port == 443:
            return 'https://%s' % self.hostname
        else:
            return 'http://%s:%d' % (self.hostname, self.port)

    def clean_fields(self, exclude=None):
        super(Site, self).clean_fields(exclude)
        # Only one site can have the is_default_site flag set
        try:
            default = Site.objects.get(is_default_site=True)
        except Site.DoesNotExist:
            pass
        except Site.MultipleObjectsReturned:
            raise
        else:
            if self.is_default_site and self.pk != default.pk:
                raise ValidationError(
                    {'is_default_site': [
                        _("%(hostname)s is already configured as the default site. You must unset that before you can save this site as default.")
                        % { 'hostname': default.hostname }
                        ]}
                    )

    # clear the wagtail_site_root_paths cache whenever Site records are updated
    def save(self, *args, **kwargs):
        result = super(Site, self).save(*args, **kwargs)
        cache.delete('wagtail_site_root_paths')
        return result

    @staticmethod
    def get_site_root_paths():
        """
        Return a list of (root_path, root_url) tuples, most specific path first -
        used to translate url_paths into actual URLs with hostnames
        """
        result = cache.get('wagtail_site_root_paths')

        if result is None:
            result = [
                (site.id, site.root_page.url_path, site.root_url)
                for site in Site.objects.select_related('root_page').order_by('-root_page__url_path')
            ]
            cache.set('wagtail_site_root_paths', result, 3600)

        return result


PAGE_MODEL_CLASSES = []
_PAGE_CONTENT_TYPES = []


def get_page_types():
    global _PAGE_CONTENT_TYPES
    if len(_PAGE_CONTENT_TYPES) != len(PAGE_MODEL_CLASSES):
        _PAGE_CONTENT_TYPES = [
            ContentType.objects.get_for_model(cls) for cls in PAGE_MODEL_CLASSES
        ]
    return _PAGE_CONTENT_TYPES


def get_leaf_page_content_type_ids():
    warnings.warn("""
        get_leaf_page_content_type_ids is deprecated, as it treats pages without an explicit subpage_types
        setting as 'leaf' pages. Code that calls get_leaf_page_content_type_ids must be rewritten to avoid
        this incorrect assumption.
    """, DeprecationWarning)
    return [
        content_type.id
        for content_type in get_page_types()
        if not getattr(content_type.model_class(), 'subpage_types', None)
    ]

def get_navigable_page_content_type_ids():
    warnings.warn("""
        get_navigable_page_content_type_ids is deprecated, as it treats pages without an explicit subpage_types
        setting as 'leaf' pages. Code that calls get_navigable_page_content_type_ids must be rewritten to avoid
        this incorrect assumption.
    """, DeprecationWarning)
    return [
        content_type.id
        for content_type in get_page_types()
        if getattr(content_type.model_class(), 'subpage_types', None)
    ]


class PageManager(models.Manager):
    def get_queryset(self):
        return PageQuerySet(self.model).order_by('path')

    def live(self):
        return self.get_queryset().live()

    def not_live(self):
        return self.get_queryset().not_live()

    def in_menu(self):
        return self.get_queryset().in_menu()

    def not_in_menu(self):
        return self.get_queryset().not_in_menu()

    def page(self, other):
        return self.get_queryset().page(other)

    def not_page(self, other):
        return self.get_queryset().not_page(other)

    def descendant_of(self, other, inclusive=False):
        return self.get_queryset().descendant_of(other, inclusive)

    def not_descendant_of(self, other, inclusive=False):
        return self.get_queryset().not_descendant_of(other, inclusive)

    def child_of(self, other):
        return self.get_queryset().child_of(other)

    def not_child_of(self, other):
        return self.get_queryset().not_child_of(other)

    def ancestor_of(self, other, inclusive=False):
        return self.get_queryset().ancestor_of(other, inclusive)

    def not_ancestor_of(self, other, inclusive=False):
        return self.get_queryset().not_ancestor_of(other, inclusive)

    def parent_of(self, other):
        return self.get_queryset().parent_of(other)

    def not_parent_of(self, other):
        return self.get_queryset().not_parent_of(other)

    def sibling_of(self, other, inclusive=False):
        return self.get_queryset().sibling_of(other, inclusive)

    def not_sibling_of(self, other, inclusive=False):
        return self.get_queryset().not_sibling_of(other, inclusive)

    def type(self, model):
        return self.get_queryset().type(model)

    def not_type(self, model):
        return self.get_queryset().not_type(model)


class PageBase(models.base.ModelBase):
    """Metaclass for Page"""
    def __init__(cls, name, bases, dct):
        super(PageBase, cls).__init__(name, bases, dct)

        if cls._deferred:
            # this is an internal class built for Django's deferred-attribute mechanism;
            # don't proceed with all this page type registration stuff
            return

        # Add page manager
        PageManager().contribute_to_class(cls, 'objects')

        if 'template' not in dct:
            # Define a default template path derived from the app name and model name
            cls.template = "%s/%s.html" % (cls._meta.app_label, camelcase_to_underscore(name))

        if 'ajax_template' not in dct:
            cls.ajax_template = None

        cls._clean_subpage_types = None  # to be filled in on first call to cls.clean_subpage_types

        if not dct.get('is_abstract'):
            # subclasses are only abstract if the subclass itself defines itself so
            cls.is_abstract = False

        if not cls.is_abstract:
            # register this type in the list of page content types
            PAGE_MODEL_CLASSES.append(cls)


class Page(MP_Node, ClusterableModel, Indexed):
    __metaclass__ = PageBase

    title = models.CharField(max_length=255, help_text=_("The page title as you'd like it to be seen by the public"))
    slug = models.SlugField(help_text=_("The name of the page as it will appear in URLs e.g http://domain.com/blog/[my-slug]/"))
    # TODO: enforce uniqueness on slug field per parent (will have to be done at the Django
    # level rather than db, since there is no explicit parent relation in the db)
    content_type = models.ForeignKey('contenttypes.ContentType', related_name='pages')
    live = models.BooleanField(default=True, editable=False)
    has_unpublished_changes = models.BooleanField(default=False, editable=False)
    url_path = models.CharField(max_length=255, blank=True, editable=False)
    owner = models.ForeignKey(settings.AUTH_USER_MODEL, null=True, blank=True, editable=False, related_name='owned_pages')

    seo_title = models.CharField(verbose_name=_("Page title"), max_length=255, blank=True, help_text=_("Optional. 'Search Engine Friendly' title. This will appear at the top of the browser window."))
    show_in_menus = models.BooleanField(default=False, help_text=_("Whether a link to this page will appear in automatically generated menus"))
    search_description = models.TextField(blank=True)

    go_live_at = models.DateTimeField(verbose_name=_("Go live date/time"), help_text=_("Please add a date-time in the form YYYY-MM-DD hh:mm."), blank=True, null=True)
    expire_at = models.DateTimeField(verbose_name=_("Expiry date/time"), help_text=_("Please add a date-time in the form YYYY-MM-DD hh:mm."), blank=True, null=True)
    expired = models.BooleanField(default=False, editable=False)

    indexed_fields = {
        'title': {
            'type': 'string',
            'analyzer': 'edgengram_analyzer',
            'boost': 100,
        },
        'live': {
            'type': 'boolean',
            'index': 'not_analyzed',
        },
        'path': {
            'type': 'string',
            'index': 'not_analyzed',
        },
    }

    def __init__(self, *args, **kwargs):
        super(Page, self).__init__(*args, **kwargs)
        if not self.id and not self.content_type_id:
            # this model is being newly created rather than retrieved from the db;
            # set content type to correctly represent the model class that this was
            # created as
            self.content_type = ContentType.objects.get_for_model(self)

    def __unicode__(self):
        return self.title

    is_abstract = True  # don't offer Page in the list of page types a superuser can create

    def set_url_path(self, parent):
        """
        Populate the url_path field based on this page's slug and the specified parent page.
        (We pass a parent in here, rather than retrieving it via get_parent, so that we can give
        new unsaved pages a meaningful URL when previewing them; at that point the page has not
        been assigned a position in the tree, as far as treebeard is concerned.
        """
        if parent:
            self.url_path = parent.url_path + self.slug + '/'
        else:
            # a page without a parent is the tree root, which always has a url_path of '/'
            self.url_path = '/'

        return self.url_path

    @transaction.atomic  # ensure that changes are only committed when we have updated all descendant URL paths, to preserve consistency
    def save(self, *args, **kwargs):
        update_descendant_url_paths = False

        if self.id is None:
            # we are creating a record. If we're doing things properly, this should happen
            # through a treebeard method like add_child, in which case the 'path' field
            # has been set and so we can safely call get_parent
            self.set_url_path(self.get_parent())
        else:
            # see if the slug has changed from the record in the db, in which case we need to
            # update url_path of self and all descendants
            old_record = Page.objects.get(id=self.id)
            if old_record.slug != self.slug:
                self.set_url_path(self.get_parent())
                update_descendant_url_paths = True
                old_url_path = old_record.url_path
                new_url_path = self.url_path

        result = super(Page, self).save(*args, **kwargs)

        if update_descendant_url_paths:
            self._update_descendant_url_paths(old_url_path, new_url_path)

        # Check if this is a root page of any sites and clear the 'wagtail_site_root_paths' key if so
        if Site.objects.filter(root_page=self).exists():
            cache.delete('wagtail_site_root_paths')

        return result

    def _update_descendant_url_paths(self, old_url_path, new_url_path):
        cursor = connection.cursor()
        if connection.vendor == 'sqlite':
            update_statement = """
                UPDATE wagtailcore_page
                SET url_path = %s || substr(url_path, %s)
                WHERE path LIKE %s AND id <> %s
            """
        elif connection.vendor == 'mysql':
            update_statement = """
                UPDATE wagtailcore_page
                SET url_path= CONCAT(%s, substring(url_path, %s))
                WHERE path LIKE %s AND id <> %s
            """
        else:
            update_statement = """
                UPDATE wagtailcore_page
                SET url_path = %s || substring(url_path from %s)
                WHERE path LIKE %s AND id <> %s
            """
        cursor.execute(update_statement,
            [new_url_path, len(old_url_path) + 1, self.path + '%', self.id])

    @cached_property
    def specific(self):
        """
            Return this page in its most specific subclassed form.
        """
        # the ContentType.objects manager keeps a cache, so this should potentially
        # avoid a database lookup over doing self.content_type. I think.
        content_type = ContentType.objects.get_for_id(self.content_type_id)
        if isinstance(self, content_type.model_class()):
            # self is already the an instance of the most specific class
            return self
        else:
            return content_type.get_object_for_this_type(id=self.id)

    @cached_property
    def specific_class(self):
        """
            return the class that this page would be if instantiated in its
            most specific form
        """
        content_type = ContentType.objects.get_for_id(self.content_type_id)
        return content_type.model_class()

    def route(self, request, path_components):
        if path_components:
            # request is for a child of this page
            child_slug = path_components[0]
            remaining_components = path_components[1:]

            try:
                subpage = self.get_children().get(slug=child_slug)
            except Page.DoesNotExist:
                raise Http404

            return subpage.specific.route(request, remaining_components)

        else:
            # request is for this very page
            if self.live:
                return RouteResult(self)
            else:
                raise Http404

    def save_revision(self, user=None, submitted_for_moderation=False, approved_go_live_at=None):
        return self.revisions.create(
            content_json=self.to_json(),
            user=user,
            submitted_for_moderation=submitted_for_moderation,
            approved_go_live_at=approved_go_live_at,
        )

    def get_latest_revision(self):
        return self.revisions.order_by('-created_at').first()

    def get_latest_revision_as_page(self):
        latest_revision = self.get_latest_revision()

        if latest_revision:
            return latest_revision.as_page_object()
        else:
            return self.specific

    def get_context(self, request, *args, **kwargs):
        return {
            'self': self,
            'request': request,
        }

    def get_template(self, request, *args, **kwargs):
        if request.is_ajax():
            return self.ajax_template or self.template
        else:
            return self.template

    def serve(self, request, *args, **kwargs):
        return TemplateResponse(
            request,
            self.get_template(request, *args, **kwargs),
            self.get_context(request, *args, **kwargs)
        )

    def is_navigable(self):
        """
        Return true if it's meaningful to browse subpages of this page -
        i.e. it currently has subpages,
        or it's at the top level (this rule necessary for empty out-of-the-box sites to have working navigation)
        """
        return (not self.is_leaf()) or self.depth == 2

    def get_other_siblings(self):
        warnings.warn(
            "The 'Page.get_other_siblings()' method has been replaced. "
            "Use 'Page.get_siblings(inclusive=False)' instead.", DeprecationWarning)

        # get sibling pages excluding self
        return self.get_siblings().exclude(id=self.id)

    @property
    def full_url(self):
        """Return the full URL (including protocol / domain) to this page, or None if it is not routable"""
        for (id, root_path, root_url) in Site.get_site_root_paths():
            if self.url_path.startswith(root_path):
                return root_url + self.url_path[len(root_path) - 1:]

    @property
    def url(self):
        """
        Return the 'most appropriate' URL for referring to this page from the pages we serve,
        within the Wagtail backend and actual website templates;
        this is the local URL (starting with '/') if we're only running a single site
        (i.e. we know that whatever the current page is being served from, this link will be on the
        same domain), and the full URL (with domain) if not.
        Return None if the page is not routable.
        """
        root_paths = Site.get_site_root_paths()
        for (id, root_path, root_url) in Site.get_site_root_paths():
            if self.url_path.startswith(root_path):
                return ('' if len(root_paths) == 1 else root_url) + self.url_path[len(root_path) - 1:]

    def relative_url(self, current_site):
        """
        Return the 'most appropriate' URL for this page taking into account the site we're currently on;
        a local URL if the site matches, or a fully qualified one otherwise.
        Return None if the page is not routable.
        """
        for (id, root_path, root_url) in Site.get_site_root_paths():
            if self.url_path.startswith(root_path):
                return ('' if current_site.id == id else root_url) + self.url_path[len(root_path) - 1:]

    @classmethod
    def search(cls, query_string, show_unpublished=False, search_title_only=False, extra_filters={}, prefetch_related=[], path=None):
        # Filters
        filters = extra_filters.copy()
        if not show_unpublished:
            filters['live'] = True

        # Path
        if path:
            filters['path__startswith'] = path

        # Fields
        fields = None
        if search_title_only:
            fields = ['title']

        # Search
        s = get_search_backend()
        return s.search(query_string, model=cls, fields=fields, filters=filters, prefetch_related=prefetch_related)

    @classmethod
    def clean_subpage_types(cls):
        """
            Returns the list of subpage types, with strings converted to class objects
            where required
        """
        if cls._clean_subpage_types is None:
            subpage_types = getattr(cls, 'subpage_types', None)
            if subpage_types is None:
                # if subpage_types is not specified on the Page class, allow all page types as subpages
                res = get_page_types()
            else:
                res = []
                for page_type in cls.subpage_types:
                    if isinstance(page_type, basestring):
                        try:
                            app_label, model_name = page_type.split(".")
                        except ValueError:
                            # If we can't split, assume a model in current app
                            app_label = cls._meta.app_label
                            model_name = page_type

                        model = get_model(app_label, model_name)
                        if model:
                            res.append(ContentType.objects.get_for_model(model))
                        else:
                            raise NameError(_("name '{0}' (used in subpage_types list) is not defined.").format(page_type))

                    else:
                        # assume it's already a model class
                        res.append(ContentType.objects.get_for_model(page_type))

            cls._clean_subpage_types = res

        return cls._clean_subpage_types

    @classmethod
    def allowed_parent_page_types(cls):
        """
            Returns the list of page types that this page type can be a subpage of
        """
        return [ct for ct in get_page_types() if cls in ct.model_class().clean_subpage_types()]

    @classmethod
    def allowed_parent_pages(cls):
        """
            Returns the list of pages that this page type can be a subpage of
        """
        return Page.objects.filter(content_type__in=cls.allowed_parent_page_types())

    @classmethod
    def get_verbose_name(cls):
        # This is similar to doing cls._meta.verbose_name.title()
        # except this doesn't convert any characters to lowercase
        return ' '.join([word[0].upper() + word[1:] for word in cls._meta.verbose_name.split()])

    @property
    def status_string(self):
        if not self.live:
            if self.expired:
                return "expired"
            elif self.approved_schedule:
                return "scheduled"
            else:
                return "draft"
        else:
            if self.has_unpublished_changes:
                return "live + draft"
            else:
                return "live"

    @property
    def approved_schedule(self):
        return self.revisions.exclude(approved_go_live_at__isnull=True).exists()

    def has_unpublished_subtree(self):
        """
        An awkwardly-defined flag used in determining whether unprivileged editors have
        permission to delete this article. Returns true if and only if this page is non-live,
        and it has no live children.
        """
        return (not self.live) and (not self.get_descendants().filter(live=True).exists())

    @transaction.atomic  # only commit when all descendants are properly updated
    def move(self, target, pos=None):
        """
        Extension to the treebeard 'move' method to ensure that url_path is updated too.
        """
        old_url_path = Page.objects.get(id=self.id).url_path
        super(Page, self).move(target, pos=pos)
        # treebeard's move method doesn't actually update the in-memory instance, so we need to work
        # with a freshly loaded one now
        new_self = Page.objects.get(id=self.id)
        new_url_path = new_self.set_url_path(new_self.get_parent())
        new_self.save()
        new_self._update_descendant_url_paths(old_url_path, new_url_path)

    def permissions_for_user(self, user):
        """
        Return a PagePermissionsTester object defining what actions the user can perform on this page
        """
        user_perms = UserPagePermissionsProxy(user)
        return user_perms.for_page(self)

    def dummy_request(self):
        """
        Construct a HttpRequest object that is, as far as possible, representative of ones that would
        receive this page as a response. Used for previewing / moderation and any other place where we
        want to display a view of this page in the admin interface without going through the regular
        page routing logic.
        """
        url = self.full_url
        if url:
            url_info = urlparse(url)
            hostname = url_info.hostname
            path = url_info.path
            port = url_info.port or 80
        else:
            # Cannot determine a URL to this page - cobble one together based on
            # whatever we find in ALLOWED_HOSTS
            try:
                hostname = settings.ALLOWED_HOSTS[0]
            except IndexError:
                hostname = 'localhost'
            path = '/'
            port = 80

        request = WSGIRequest({
            'REQUEST_METHOD': 'GET',
            'PATH_INFO': path,
            'SERVER_NAME': hostname,
            'SERVER_PORT': port,
            'wsgi.input': StringIO(),
        })

        # Apply middleware to the request - see http://www.mellowmorning.com/2011/04/18/mock-django-request-for-testing/
        handler = BaseHandler()
        handler.load_middleware()
        for middleware_method in handler._request_middleware:
            if middleware_method(request):
                raise Exception("Couldn't create request mock object - "
                                "request middleware returned a response")
        return request

    @property
    def preview_modes(self):
        """
        A list of (internal_name, display_name) tuples for the modes in which
        this page can be displayed for preview/moderation purposes. Ordinarily a page
        will only have one display mode, but subclasses of Page can override this -
        for example, a page containing a form might have a default view of the form,
        and a post-submission 'thankyou' page
        """
        return self.get_page_modes()

    def get_page_modes(self):
        # Deprecated accessor for the preview_modes property
        return [('', 'Default')]

    @property
    def default_preview_mode(self):
        return self.preview_modes[0][0]

    def serve_preview(self, request, mode_name):
        """
        Return an HTTP response for use in page previews. Normally this would be equivalent
        to self.serve(request), since we obviously want the preview to be indicative of how
        it looks on the live site. However, there are a couple of cases where this is not
        appropriate, and custom behaviour is required:

        1) The page has custom routing logic that derives some additional required
        args/kwargs to be passed to serve(). The routing mechanism is bypassed when
        previewing, so there's no way to know what args we should pass. In such a case,
        the page model needs to implement its own version of serve_preview.

        2) The page has several different renderings that we would like to be able to see
        when previewing - for example, a form page might have one rendering that displays
        the form, and another rendering to display a landing page when the form is posted.
        This can be done by setting a custom preview_modes list on the page model -
        Wagtail will allow the user to specify one of those modes when previewing, and
        pass the chosen mode_name to serve_preview so that the page model can decide how
        to render it appropriately. (Page models that do not specify their own preview_modes
        list will always receive an empty string as mode_name.)

        Any templates rendered during this process should use the 'request' object passed
        here - this ensures that request.user and other properties are set appropriately for
        the wagtail user bar to be displayed. This request will always be a GET.
        """
        return self.serve(request)

    def show_as_mode(self, mode_name):
        # Deprecated API for rendering previews. If this returns something other than None,
        # we know that a subclass of Page has overridden this, and we should try to work with
        # that response if possible.
        return None

    def get_static_site_paths(self):
        """
        This is a generator of URL paths to feed into a static site generator
        Override this if you would like to create static versions of subpages
        """
        # Yield paths for this page
        yield '/'

        # Yield paths for child pages
        for child in self.get_children().live():
            for path in child.specific.get_static_site_paths():
                yield '/' + child.slug + path

    def get_ancestors(self, inclusive=False):
        return Page.objects.ancestor_of(self, inclusive)

    def get_descendants(self, inclusive=False):
        return Page.objects.descendant_of(self, inclusive)

    def get_siblings(self, inclusive=True):
        return Page.objects.sibling_of(self, inclusive)

<<<<<<< HEAD
    def get_view_restrictions(self):
        """Return a query set of all page view restrictions that apply to this page"""
        return PageViewRestriction.objects.filter(page__in=self.get_ancestors(inclusive=True))

    def check_view_restrictions(self, request):
        """
        Check whether there are any view restrictions on this page which are
        not fulfilled by the given request object. If there are, return an
        HttpResponse that will notify the user of that restriction (and possibly
        include a password / login form that will allow them to proceed). If
        there are no such restrictions, return None
        """
        restrictions = self.get_view_restrictions()

        if restrictions:
            passed_restrictions = request.session.get('passed_page_view_restrictions', [])
            for restriction in restrictions:
                if restriction.id not in passed_restrictions:
                    from wagtail.wagtailcore.forms import PasswordPageViewRestrictionForm
                    form = PasswordPageViewRestrictionForm(instance=restriction,
                        initial={'return_url': request.get_full_path()})
                    action_url = reverse('wagtailcore_authenticate_with_password', args=[restriction.id, self.id])
                    return self.serve_password_required_response(request, form, action_url)

    password_required_template = getattr(settings, 'PASSWORD_REQUIRED_TEMPLATE', 'wagtailcore/password_required.html')
    def serve_password_required_response(self, request, form, action_url):
        """
        Serve a response indicating that the user has been denied access to view this page,
        and must supply a password.
        form = a Django form object containing the password input
            (and zero or more hidden fields that also need to be output on the template)
        action_url = URL that this form should be POSTed to
        """
        context = self.get_context(request)
        context['form'] = form
        context['action_url'] = action_url
        return TemplateResponse(request, self.password_required_template, context)
=======
    def get_next_siblings(self, inclusive=False):
        return self.get_siblings(inclusive).filter(path__gte=self.path).order_by('path')

    def get_prev_siblings(self, inclusive=False):
        return self.get_siblings(inclusive).filter(path__lte=self.path).order_by('-path')
>>>>>>> f3a70c9f


def get_navigation_menu_items():
    # Get all pages that appear in the navigation menu: ones which have children,
    # or are at the top-level (this rule required so that an empty site out-of-the-box has a working menu)
    pages = Page.objects.filter(Q(depth=2)|Q(numchild__gt=0)).order_by('path')

    # Turn this into a tree structure:
    #     tree_node = (page, children)
    #     where 'children' is a list of tree_nodes.
    # Algorithm:
    # Maintain a list that tells us, for each depth level, the last page we saw at that depth level.
    # Since our page list is ordered by path, we know that whenever we see a page
    # at depth d, its parent must be the last page we saw at depth (d-1), and so we can
    # find it in that list.

    depth_list = [(None, [])]  # a dummy node for depth=0, since one doesn't exist in the DB

    for page in pages:
        # create a node for this page
        node = (page, [])
        # retrieve the parent from depth_list
        parent_page, parent_childlist = depth_list[page.depth - 1]
        # insert this new node in the parent's child list
        parent_childlist.append(node)

        # add the new node to depth_list
        try:
            depth_list[page.depth] = node
        except IndexError:
            # an exception here means that this node is one level deeper than any we've seen so far
            depth_list.append(node)

    # in Wagtail, the convention is to have one root node in the db (depth=1); the menu proper
    # begins with the children of that node (depth=2).
    try:
        root, root_children = depth_list[1]
        return root_children
    except IndexError:
        # what, we don't even have a root node? Fine, just return an empty list...
        return []


class Orderable(models.Model):
    sort_order = models.IntegerField(null=True, blank=True, editable=False)
    sort_order_field = 'sort_order'

    class Meta:
        abstract = True
        ordering = ['sort_order']


class SubmittedRevisionsManager(models.Manager):
    def get_queryset(self):
        return super(SubmittedRevisionsManager, self).get_queryset().filter(submitted_for_moderation=True)


class PageRevision(models.Model):
    page = models.ForeignKey('Page', related_name='revisions')
    submitted_for_moderation = models.BooleanField(default=False)
    created_at = models.DateTimeField(auto_now_add=True)
    user = models.ForeignKey(settings.AUTH_USER_MODEL, null=True, blank=True)
    content_json = models.TextField()
    approved_go_live_at = models.DateTimeField(null=True, blank=True)

    objects = models.Manager()
    submitted_revisions = SubmittedRevisionsManager()

    def save(self, *args, **kwargs):
        super(PageRevision, self).save(*args, **kwargs)
        if self.submitted_for_moderation:
            # ensure that all other revisions of this page have the 'submitted for moderation' flag unset
            self.page.revisions.exclude(id=self.id).update(submitted_for_moderation=False)

    def as_page_object(self):
        obj = self.page.specific_class.from_json(self.content_json)

        # Override the possibly-outdated tree parameter fields from this revision object
        # with up-to-date values
        obj.path = self.page.path
        obj.depth = self.page.depth
        obj.numchild = self.page.numchild

        # Populate url_path based on the revision's current slug and the parent page as determined
        # by path
        obj.set_url_path(self.page.get_parent())

        # also copy over other properties which are meaningful for the page as a whole, not a
        # specific revision of it
        obj.live = self.page.live
        obj.has_unpublished_changes = self.page.has_unpublished_changes
        obj.owner = self.page.owner

        return obj

    def publish(self):
        page = self.as_page_object()
        if page.go_live_at and page.go_live_at > timezone.now():
            # if we have a go_live in the future don't make the page live
            page.live = False
            # Instead set the approved_go_live_at of this revision
            self.approved_go_live_at = page.go_live_at
            self.save()
            # And clear the the approved_go_live_at of any other revisions
            page.revisions.exclude(id=self.id).update(approved_go_live_at=None)
        else:
            page.live = True
            # If page goes live clear the approved_go_live_at of all revisions
            page.revisions.update(approved_go_live_at=None)
        page.expired = False # When a page is published it can't be expired
        page.save()
        self.submitted_for_moderation = False
        page.revisions.update(submitted_for_moderation=False)

    def __unicode__(self):
        return '"' + unicode(self.page) + '" at ' + unicode(self.created_at)


PAGE_PERMISSION_TYPE_CHOICES = [
    ('add', 'Add'),
    ('edit', 'Edit'),
    ('publish', 'Publish'),
]


class GroupPagePermission(models.Model):
    group = models.ForeignKey(Group, related_name='page_permissions')
    page = models.ForeignKey('Page', related_name='group_permissions')
    permission_type = models.CharField(max_length=20, choices=PAGE_PERMISSION_TYPE_CHOICES)


class UserPagePermissionsProxy(object):
    """Helper object that encapsulates all the page permission rules that this user has
    across the page hierarchy."""
    def __init__(self, user):
        self.user = user

        if user.is_active and not user.is_superuser:
            self.permissions = GroupPagePermission.objects.filter(group__user=self.user).select_related('page')

    def revisions_for_moderation(self):
        """Return a queryset of page revisions awaiting moderation that this user has publish permission on"""

        # Deal with the trivial cases first...
        if not self.user.is_active:
            return PageRevision.objects.none()
        if self.user.is_superuser:
            return PageRevision.submitted_revisions.all()

        # get the list of pages for which they have direct publish permission (i.e. they can publish any page within this subtree)
        publishable_pages = [perm.page for perm in self.permissions if perm.permission_type == 'publish']
        if not publishable_pages:
            return PageRevision.objects.none()

        # compile a filter expression to apply to the PageRevision.submitted_revisions manager:
        # return only those pages whose paths start with one of the publishable_pages paths
        only_my_sections = Q(page__path__startswith=publishable_pages[0].path)
        for page in publishable_pages[1:]:
            only_my_sections = only_my_sections | Q(page__path__startswith=page.path)

        # return the filtered queryset
        return PageRevision.submitted_revisions.filter(only_my_sections)

    def for_page(self, page):
        """Return a PagePermissionTester object that can be used to query whether this user has
        permission to perform specific tasks on the given page"""
        return PagePermissionTester(self, page)

    def editable_pages(self):
        """Return a queryset of the pages that this user has permission to edit"""
        # Deal with the trivial cases first...
        if not self.user.is_active:
            return Page.objects.none()
        if self.user.is_superuser:
            return Page.objects.all()

        editable_pages = Page.objects.none()

        for perm in self.permissions.filter(permission_type='add'):
            # user has edit permission on any subpage of perm.page
            # (including perm.page itself) that is owned by them
            editable_pages |= Page.objects.descendant_of(perm.page, inclusive=True).filter(owner=self.user)

        for perm in self.permissions.filter(permission_type='edit'):
            # user has edit permission on any subpage of perm.page
            # (including perm.page itself) regardless of owner
            editable_pages |= Page.objects.descendant_of(perm.page, inclusive=True)

        return editable_pages


    def can_edit_pages(self):
        """Return True if the user has permission to edit any pages"""
        return True if self.editable_pages().count() else False

    def publishable_pages(self):
        """Return a queryset of the pages that this user has permission to publish"""
        # Deal with the trivial cases first...
        if not self.user.is_active:
            return Page.objects.none()
        if self.user.is_superuser:
            return Page.objects.all()

        # Translate each of the user's permission rules into a Q-expression
        q_expressions = []
        for perm in self.permissions:
            if perm.permission_type == 'publish':
                # user has publish permission on any subpage of perm.page
                # (including perm.page itself)
                q_expressions.append(
                    Q(path__startswith=perm.page.path)
                )

        if q_expressions:
            all_rules = q_expressions[0]
            for expr in q_expressions[1:]:
                all_rules = all_rules | expr
            return Page.objects.filter(all_rules)
        else:
            return Page.objects.none()

    def can_publish_pages(self):
        """Return True if the user has permission to publish any pages"""
        return True if self.publishable_pages().count() else False


class PagePermissionTester(object):
    def __init__(self, user_perms, page):
        self.user = user_perms.user
        self.user_perms = user_perms
        self.page = page
        self.page_is_root = page.depth == 1 # Equivalent to page.is_root()

        if self.user.is_active and not self.user.is_superuser:
            self.permissions = set(
                perm.permission_type for perm in user_perms.permissions
                if self.page.path.startswith(perm.page.path)
            )

    def can_add_subpage(self):
        if not self.user.is_active:
            return False
        if not self.page.specific_class.clean_subpage_types():  # this page model has an empty subpage_types list, so no subpages are allowed
            return False
        return self.user.is_superuser or ('add' in self.permissions)

    def can_edit(self):
        if not self.user.is_active:
            return False
        if self.page_is_root:  # root node is not a page and can never be edited, even by superusers
            return False
        return self.user.is_superuser or ('edit' in self.permissions) or ('add' in self.permissions and self.page.owner_id == self.user.id)

    def can_delete(self):
        if not self.user.is_active:
            return False
        if self.page_is_root:  # root node is not a page and can never be deleted, even by superusers
            return False

        if self.user.is_superuser or ('publish' in self.permissions):
            # Users with publish permission can unpublish any pages that need to be unpublished to achieve deletion
            return True

        elif 'edit' in self.permissions:
            # user can only delete if there are no live pages in this subtree
            return (not self.page.live) and (not self.page.get_descendants().filter(live=True).exists())

        elif 'add' in self.permissions:
            # user can only delete if all pages in this subtree are unpublished and owned by this user
            return (
                (not self.page.live)
                and (self.page.owner_id == self.user.id)
                and (not self.page.get_descendants().exclude(live=False, owner=self.user).exists())
            )

        else:
            return False

    def can_unpublish(self):
        if not self.user.is_active:
            return False
        if (not self.page.live) or self.page_is_root:
            return False

        return self.user.is_superuser or ('publish' in self.permissions)

    def can_publish(self):
        if not self.user.is_active:
            return False
        if self.page_is_root:
            return False

        return self.user.is_superuser or ('publish' in self.permissions)

    def can_set_view_restrictions(self):
        return self.can_publish()

    def can_publish_subpage(self):
        """
        Niggly special case for creating and publishing a page in one go.
        Differs from can_publish in that we want to be able to publish subpages of root, but not
        to be able to publish root itself. (Also, can_publish_subpage returns false if the page
        does not allow subpages at all.)
        """
        if not self.user.is_active:
            return False
        if not self.page.specific_class.clean_subpage_types():  # this page model has an empty subpage_types list, so no subpages are allowed
            return False

        return self.user.is_superuser or ('publish' in self.permissions)

    def can_reorder_children(self):
        """
        Keep reorder permissions the same as publishing, since it immediately affects published pages
        (and the use-cases for a non-admin needing to do it are fairly obscure...)
        """
        return self.can_publish_subpage()

    def can_move(self):
        """
        Moving a page should be logically equivalent to deleting and re-adding it (and all its children).
        As such, the permission test for 'can this be moved at all?' should be the same as for deletion.
        (Further constraints will then apply on where it can be moved *to*.)
        """
        return self.can_delete()

    def can_move_to(self, destination):
        # reject the logically impossible cases first
        if self.page == destination or destination.is_descendant_of(self.page):
            return False

        # and shortcut the trivial 'everything' / 'nothing' permissions
        if not self.user.is_active:
            return False
        if self.user.is_superuser:
            return True

        # check that the page can be moved at all
        if not self.can_move():
            return False

        # Inspect permissions on the destination
        destination_perms = self.user_perms.for_page(destination)

        # we always need at least add permission in the target
        if 'add' not in destination_perms.permissions:
            return False

        if self.page.live or self.page.get_descendants().filter(live=True).exists():
            # moving this page will entail publishing within the destination section
            return ('publish' in destination_perms.permissions)
        else:
            # no publishing required, so the already-tested 'add' permission is sufficient
            return True


class PageViewRestriction(models.Model):
    page = models.ForeignKey('Page', related_name='view_restrictions')
    password = models.CharField(max_length=255)<|MERGE_RESOLUTION|>--- conflicted
+++ resolved
@@ -742,7 +742,6 @@
     def get_siblings(self, inclusive=True):
         return Page.objects.sibling_of(self, inclusive)
 
-<<<<<<< HEAD
     def get_view_restrictions(self):
         """Return a query set of all page view restrictions that apply to this page"""
         return PageViewRestriction.objects.filter(page__in=self.get_ancestors(inclusive=True))
@@ -780,13 +779,12 @@
         context['form'] = form
         context['action_url'] = action_url
         return TemplateResponse(request, self.password_required_template, context)
-=======
+
     def get_next_siblings(self, inclusive=False):
         return self.get_siblings(inclusive).filter(path__gte=self.path).order_by('path')
 
     def get_prev_siblings(self, inclusive=False):
         return self.get_siblings(inclusive).filter(path__lte=self.path).order_by('-path')
->>>>>>> f3a70c9f
 
 
 def get_navigation_menu_items():
