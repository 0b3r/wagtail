--- conflicted
+++ resolved
@@ -14,16 +14,10 @@
 
 from wagtail.wagtailadmin.edit_handlers import TabbedInterface, ObjectList
 from wagtail.wagtailadmin.forms import SearchForm
-<<<<<<< HEAD
-from wagtail.wagtailadmin import tasks
+from wagtail.wagtailadmin import tasks, signals
 
 from wagtail.wagtailcore import hooks
-from wagtail.wagtailcore.models import Page, PageRevision, get_page_types
-=======
-from wagtail.wagtailadmin import tasks, hooks, signals
-
 from wagtail.wagtailcore.models import Page, PageRevision
->>>>>>> f3a70c9f
 
 
 @permission_required('wagtailadmin.access_admin')
@@ -237,12 +231,8 @@
         'page_class': page_class,
         'parent_page': parent_page,
         'edit_handler': edit_handler,
-<<<<<<< HEAD
         'preview_modes': page.preview_modes,
-=======
-        'display_modes': page.get_page_modes(),
         'form': form, # Used in unit tests
->>>>>>> f3a70c9f
     })
 
 
@@ -371,12 +361,8 @@
         'page': page,
         'edit_handler': edit_handler,
         'errors_debug': errors_debug,
-<<<<<<< HEAD
         'preview_modes': page.preview_modes,
-=======
-        'display_modes': page.get_page_modes(),
         'form': form, # Used in unit tests
->>>>>>> f3a70c9f
     })
 
 
@@ -476,20 +462,11 @@
         parent_page = get_object_or_404(Page, id=parent_page_id).specific
         page.set_url_path(parent_page)
 
-<<<<<<< HEAD
-        preview_mode = request.GET.get('mode', page.default_preview_mode)
-=======
         # Set treebeard attributes
         page.depth = parent_page.depth + 1
         page.path = Page._get_children_path_interval(parent_page.path)[1]
 
-        # This view will generally be invoked as an AJAX request; as such, in the case of
-        # an error Django will return a plaintext response. This isn't what we want, since
-        # we will be writing the response back to an HTML page regardless of success or
-        # failure - as such, we strip out the X-Requested-With header to get Django to return
-        # an HTML error response
-        request.META.pop('HTTP_X_REQUESTED_WITH', None)
->>>>>>> f3a70c9f
+        preview_mode = request.GET.get('mode', page.default_preview_mode)
 
         # Check the deprecated Page.show_as_mode method, as subclasses of Page
         # might be overriding that to return a response
