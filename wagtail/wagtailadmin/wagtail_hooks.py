from django.core import urlresolvers
from django.contrib.auth.models import Permission
from django.utils.translation import ugettext_lazy as _

from wagtail.wagtailcore import hooks
from wagtail.wagtailadmin.menu import MenuItem, SubmenuMenuItem, settings_menu


class ExplorerMenuItem(MenuItem):
    class Media:
        js = ['wagtailadmin/js/explorer-menu.js']


@hooks.register('register_admin_menu_item')
def register_explorer_menu_item():
    return ExplorerMenuItem(
        _('Explorer'), urlresolvers.reverse('wagtailadmin_explore_root'),
        classnames='icon icon-folder-open-inverse dl-trigger',
        attrs={'data-explorer-menu-url': urlresolvers.reverse('wagtailadmin_explorer_nav')},
        order=100)


@hooks.register('register_admin_menu_item')
<<<<<<< HEAD
def register_search_menu_item():
    return MenuItem(
        _('Search'), urlresolvers.reverse('wagtailadmin_pages_search'),
        classnames='icon icon-search', order=200)


@hooks.register('register_permissions')
def register_permissions():
    return Permission.objects.filter(content_type__app_label='wagtailadmin', codename='access_admin')
=======
def register_settings_menu():
    return SubmenuMenuItem(
        _('Settings'), settings_menu, classnames='icon icon-cogs', order=10000)
>>>>>>> a8a46b45
<|MERGE_RESOLUTION|>--- conflicted
+++ resolved
@@ -21,18 +21,11 @@
 
 
 @hooks.register('register_admin_menu_item')
-<<<<<<< HEAD
-def register_search_menu_item():
-    return MenuItem(
-        _('Search'), urlresolvers.reverse('wagtailadmin_pages_search'),
-        classnames='icon icon-search', order=200)
+def register_settings_menu():
+    return SubmenuMenuItem(
+        _('Settings'), settings_menu, classnames='icon icon-cogs', order=10000)
 
 
 @hooks.register('register_permissions')
 def register_permissions():
-    return Permission.objects.filter(content_type__app_label='wagtailadmin', codename='access_admin')
-=======
-def register_settings_menu():
-    return SubmenuMenuItem(
-        _('Settings'), settings_menu, classnames='icon icon-cogs', order=10000)
->>>>>>> a8a46b45
+    return Permission.objects.filter(content_type__app_label='wagtailadmin', codename='access_admin')