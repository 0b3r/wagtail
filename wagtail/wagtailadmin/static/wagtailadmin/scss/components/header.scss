header{
    padding-top:1em;
    padding-bottom:1em;
    background-color: $color-header-bg;
    margin-bottom:2em;
    color:white;

    a{
        color:white;
    }

    h1, h2{
        margin:0;
        color:white;
    }

    h1{
        padding:0.2em 0;

        &.icon:before{
            width:1em;
            display:none;
            margin-right:0.4em;
            font-size:1.5em;
        }
    }

    .col{
        float:left;
        margin-right:2em;
    }
    .left{
        float:left;

        .hasform &:first-child{
            padding-bottom:0.5em;
            float:none;
        }
    }
    .right{
        text-align:right;
        float:right;
    }

    /* For case where content below header should merge with it */
    &.merged{
        margin-bottom:0;
    }
    &.tab-merged, &.no-border{
        border:0;
    }
    &.merged.no-border{
        padding-bottom:0;
    }
    &.no-v-padding{
        padding-top:0;
        padding-bottom:0;
    }
    /*
    &.hasform h1{
        margin-top:0.2em;
    }
    */
    .button{
        background-color:$color-teal-darker;
        &:hover{
            background-color:$color-teal-dark;
        }
    }

    /* necessary on mobile only to make way for hamburger menu */
    &.nice-padding{
        padding-left:$desktop-nice-padding;
    }

    label{
        @include visuallyhidden();
    }

    input[type=text], select{
        border-width:0;

        &:focus{
            background-color:white;
        }
    }

    .fields{
        margin-top:-0.5em;
        li{
            padding-bottom:0;
        }
        .field{
            padding:0;
        }
    }

    .field-content{
        width:auto;
        padding:0;
    }
}

<<<<<<< HEAD
/* mozilla specific hack */
@-moz-document url-prefix() { 
    .iconfield.icon-spinner:after{
        line-height:20px;
    }
}

=======
.page-explorer header{
    margin-bottom:0;
    padding-bottom:0em;
}


>>>>>>> f3a70c9f
@media screen and (min-width: $breakpoint-mobile){
    header{
        padding-top:1.5em;
        padding-bottom:1.5em;

        .left{
            float:left;
            margin-right:0;

            &:first-child{
                padding-bottom:0;
                float:left;
            }
        }
        .second{
            clear:none;

            .right, .left{
                float:right;
            }
        }

        h1.icon:before{
            display:inline-block;
        }

        .col3{
            @include column(3);
        }
        .col3.addbutton{
            width:auto;
        }
        .col6{
            @include column(6);
        }
        .col9{
            @include column(9);
        }
        .breadcrumb{
            margin-left:-($desktop-nice-padding);
            margin-right:-($desktop-nice-padding);
        }
    }
}<|MERGE_RESOLUTION|>--- conflicted
+++ resolved
@@ -101,22 +101,6 @@
     }
 }
 
-<<<<<<< HEAD
-/* mozilla specific hack */
-@-moz-document url-prefix() { 
-    .iconfield.icon-spinner:after{
-        line-height:20px;
-    }
-}
-
-=======
-.page-explorer header{
-    margin-bottom:0;
-    padding-bottom:0em;
-}
-
-
->>>>>>> f3a70c9f
 @media screen and (min-width: $breakpoint-mobile){
     header{
         padding-top:1.5em;
