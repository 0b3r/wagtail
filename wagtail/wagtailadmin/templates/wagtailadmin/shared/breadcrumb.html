{% load i18n %}

<ul class="breadcrumb">
    {% for page in page.get_ancestors %}
        {% if page.is_root %}
            <li class="home"><a href="{% if choosing %}{% url 'wagtailadmin_choose_page_child' page.id %}?{{ querystring }}{% else %}{% url 'wagtailadmin_explore_root' %}{% endif %}" class="{% if choosing %}navigate-pages{% endif %} icon icon-home text-replace">{% trans 'Home' %}</a></li>
        {% else %}
            <li><a href="{% if choosing %}{% url 'wagtailadmin_choose_page_child' page.id %}?{{ querystring }}{% else %}{% url 'wagtailadmin_explore' page.id %}{% endif %}" {% if choosing %}class="navigate-pages"{% endif %}>{{ page.title }}</a></li>
        {% endif %}
    {% endfor %}
    {% if include_self %}
<<<<<<< HEAD
        <li><a href="{% if choosing %}{% url 'wagtailadmin_choose_page_child' page.id %}?{{ querystring }}{% else %}{% url 'wagtailadmin_explore' page.id %}{% endif %}" {% if choosing %}class="navigate-pages"{% endif %}>>{{ page.title }}</a></li>
=======
        <li><a href="{% if choosing %}{% url 'wagtailadmin_choose_page_child' page.id %}?{{ querystring }}{% else %}{% url 'wagtailadmin_explore' page.id %}{% endif %}" {% if choosing %}class="navigate-pages"{% endif %}>{{ page.title }}</a></li>
>>>>>>> f3a70c9f
    {% endif %}
</ul><|MERGE_RESOLUTION|>--- conflicted
+++ resolved
@@ -9,10 +9,6 @@
         {% endif %}
     {% endfor %}
     {% if include_self %}
-<<<<<<< HEAD
-        <li><a href="{% if choosing %}{% url 'wagtailadmin_choose_page_child' page.id %}?{{ querystring }}{% else %}{% url 'wagtailadmin_explore' page.id %}{% endif %}" {% if choosing %}class="navigate-pages"{% endif %}>>{{ page.title }}</a></li>
-=======
         <li><a href="{% if choosing %}{% url 'wagtailadmin_choose_page_child' page.id %}?{{ querystring }}{% else %}{% url 'wagtailadmin_explore' page.id %}{% endif %}" {% if choosing %}class="navigate-pages"{% endif %}>{{ page.title }}</a></li>
->>>>>>> f3a70c9f
     {% endif %}
 </ul>