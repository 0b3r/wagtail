--- conflicted
+++ resolved
@@ -12,13 +12,8 @@
 # Package installation
 install:
   - python setup.py install
-<<<<<<< HEAD
   - pip install psycopg2 elasticsearch==0.4.4 wand
-  - pip install coveralls
-=======
-  - pip install psycopg2 pyelasticsearch elasticutils==0.8.2 wand
   - pip install coveralls unittest2
->>>>>>> e4366486
 # Pre-test configuration
 before_script:
   - psql -c 'create database wagtaildemo;' -U postgres
