--- conflicted
+++ resolved
@@ -12,11 +12,7 @@
 # Package installation
 install:
   - python setup.py install
-<<<<<<< HEAD
-  - pip install psycopg2 elasticsearch wand
-=======
   - pip install psycopg2 elasticsearch wand embedly
->>>>>>> a0f77439
   - pip install coveralls
 # Pre-test configuration
 before_script:
